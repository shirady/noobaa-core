--- conflicted
+++ resolved
@@ -10,12 +10,8 @@
 export const pools          = `${root}/systems/:system/resources/:tab?`;
 export const pool           = `${root}/systems/:system/resources/pools/:pool/:tab?`;
 export const node           = `${root}/systems/:system/resources/pools/:pool/nodes/:node/:tab?`;
-<<<<<<< HEAD
-export const management     = `${root}/systems/:system/management/:tab?`;
+export const management     = `${root}/systems/:system/management/:tab?/:section?`;
 export const account        = `${root}/systems/:system/management/accounts/:account/:tab?`;
-=======
-export const management     = `${root}/systems/:system/management/:tab?/:section?`;
->>>>>>> b8f1a879
 export const cluster        = `${root}/systems/:system/cluster`;
 export const funcs          = `${root}/systems/:system/functions`;
 export const func           = `${root}/systems/:system/functions/:func/:tab?`;