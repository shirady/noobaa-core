import template from './reset-password-modal.html';
import userMessageTemplate from './user-message-template.html';
import Disposable from 'disposable';
import ko from 'knockout';
import { resetPasswordState } from 'model';
import { resetAccountPassword } from 'actions';
<<<<<<< HEAD
import { deepFreeze, randomString } from 'utils';

//const artificalResetDuration = 1000;

const screenTitleMapping = deepFreeze({
    0: {
        title: 'Reset Account Password'
    },
    1: {
        title: 'Password Reset Successfull',
        severity: 'success'
    },
    2: {
        title: 'Password Reset Failed',
        severity: 'error'
    }
});
=======
import { randomString } from 'utils/all';
>>>>>>> 1e6764be

const userMessage = new Function(
    'email',
    'password',
    'return `' + userMessageTemplate + '`'
);

class RestPasswordModalViewModel extends Disposable {
    constructor({ onClose, email }) {
        super();

        this.onClose = onClose;
        this.email = email;
        this.password = randomString();

        let resetState = ko.observable();
        this.addToDisposeList(
            resetPasswordState.subscribe(resetState)
        );

        this.resetting = ko.pureComputed(
            () => resetState() === 'RESETTING'
        );

        let isUnauthorized = ko.pureComputed(
            () => resetState() === 'UNAUTHORIZED'
        );

        this.verificationPassword = ko.observable()
            .extend({
                required: { message: 'A verification password is required' },
                validation: {
                    validator: () => !isUnauthorized(),
                    message: 'Invalid verification password'
                }
            });

        this.screen = ko.pureComputed(
            () => {
                let state = resetState();
                if (!state || this.resetting() || isUnauthorized() ) {
                    return 0;
                }

                return state === 'OK' ? 1 : 2;
            }
        );

        this.title = ko.pureComputed(
            () => screenTitleMapping[this.screen()].title
        );

        this.severity = ko.pureComputed(
            () => screenTitleMapping[this.screen()].severity
        );

        this.userMessage = ko.pureComputed(
             () => userMessage(
                 ko.unwrap(this.email),
                 this.password
             )
        );

        this.errors = ko.validation.group(this);
    }

    reset() {
        if (this.errors().length) {
            this.errors.showAllMessages();
        }

        if (this.verificationPassword()) {
            resetAccountPassword(
                this.verificationPassword(),
                ko.unwrap(this.email),
                this.password
            );
        }
    }

    close() {
        this.onClose();
    }
}

export default {
    viewModel: RestPasswordModalViewModel,
    template: template
};<|MERGE_RESOLUTION|>--- conflicted
+++ resolved
@@ -4,8 +4,7 @@
 import ko from 'knockout';
 import { resetPasswordState } from 'model';
 import { resetAccountPassword } from 'actions';
-<<<<<<< HEAD
-import { deepFreeze, randomString } from 'utils';
+import { deepFreeze, randomString } from 'utils/all';
 
 //const artificalResetDuration = 1000;
 
@@ -22,9 +21,6 @@
         severity: 'error'
     }
 });
-=======
-import { randomString } from 'utils/all';
->>>>>>> 1e6764be
 
 const userMessage = new Function(
     'email',
