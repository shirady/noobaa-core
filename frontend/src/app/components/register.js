--- conflicted
+++ resolved
@@ -74,18 +74,12 @@
     // -------------------------------
     // resources
     // -------------------------------
-<<<<<<< HEAD
     ko.components.register('resources-panel',           require('./resources/resources-panel/resources-panel'));
     ko.components.register('pools-table',               require('./resources/pools-table/pools-table'));
     ko.components.register('create-pool-wizard',        require('./resources/create-pool-wizard/create-pool-wizard'));
     ko.components.register('cloud-resources-table',     require('./resources/cloud-resources-table/cloud-resources-table'));
     ko.components.register('add-cloud-resource-modal',  require('./resources/add-cloud-resource-modal/add-cloud-resource-modal'));
-=======
-    ko.components.register('pools-panel',           require('./pools/pools-panel/pools-panel'));
-    ko.components.register('pools-table',           require('./pools/pools-table/pools-table'));
-    ko.components.register('create-pool-wizard',    require('./pools/create-pool-wizard/create-pool-wizard'));
     /** INJECT:pools **/
->>>>>>> f7e1f3d2
 
     // -------------------------------
     // Pool
@@ -137,7 +131,6 @@
     // -------------------------------
     // shared
     // -------------------------------
-<<<<<<< HEAD
     ko.components.register('svg-icon',                  require('./shared/svg-icon/svg-icon'));
     ko.components.register('modal',                     require('./shared/modal/modal'));
     ko.components.register('dropdown',                  require('./shared/dropdown/dropdown'));
@@ -162,30 +155,5 @@
     ko.components.register('property-sheet',            require('./shared/property-sheet/property-sheet'));
     ko.components.register('capacity-bar',              require('./shared/capacity-bar/capacity-bar'));
     ko.components.register('add-s3-connection-modal',   require('./shared/add-s3-connection-modal/add-s3-connection-modal'));
-=======
-    ko.components.register('svg-icon',          require('./shared/svg-icon/svg-icon'));
-    ko.components.register('modal',             require('./shared/modal/modal'));
-    ko.components.register('dropdown',          require('./shared/dropdown/dropdown'));
-    ko.components.register('radio-btn',         require('./shared/radio-btn/radio-btn'));
-    ko.components.register('radio-group',       require('./shared/radio-group/radio-group'));
-    ko.components.register('checkbox',          require('./shared/checkbox/checkbox'));
-    ko.components.register('quantity-gauge',    require('./shared/quantity-gauge/quantity-gauge'));
-    ko.components.register('needle-gauge',      require('./shared/needle-gauge/needle-gauge'));
-    ko.components.register('bar',               require('./shared/bar/bar'));
-    ko.components.register('range-indicator',   require('./shared/range-indicator/range-indicator'));
-    ko.components.register('stepper',           require('./shared/stepper/stepper'));
-    ko.components.register('multiselect',       require('./shared/multiselect/multiselect'));
-    ko.components.register('slider',            require('./shared/slider/slider'));
-    ko.components.register('wizard',            require('./shared/wizard/wizard'));
-    ko.components.register('paginator',         require('./shared/paginator/paginator'));
-    ko.components.register('drawer',            require('./shared/drawer/drawer'));
-    ko.components.register('delete-button',     require('./shared/delete-button/delete-button'));
-    ko.components.register('file-selector',     require('./shared/file-selector/file-selector'));
-    ko.components.register('autocomplete',      require('./shared/autocomplete/autocomplete'));
-    ko.components.register('editor',            require('./shared/editor/editor'));
-    ko.components.register('toggle-switch',     require('./shared/toggle-switch/toggle-switch'));
-    ko.components.register('property-sheet',    require('./shared/property-sheet/property-sheet'));
-    ko.components.register('capacity-bar',      require('./shared/capacity-bar/capacity-bar'));
     /** INJECT:shared **/
->>>>>>> f7e1f3d2
 }