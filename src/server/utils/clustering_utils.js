--- conflicted
+++ resolved
@@ -151,19 +151,6 @@
     return shard_idx;
 }
 
-<<<<<<< HEAD
-function get_potential_masters() {
-    //TODO: For multiple shards, this should probably change?
-    var masters = [];
-    _.each(get_topology().shards[0].servers, function(s) {
-        masters.push({
-            address: s.address
-        });
-    });
-    return masters;
-}
-
-=======
 function get_cluster_info() {
     let local_info = system_store.get_local_cluster_info();
     let shards = local_info.shards.map(shard => ({
@@ -206,8 +193,18 @@
     return cluster_info;
 }
 
-
->>>>>>> 5484e741
+function get_potential_masters() {
+    //TODO: For multiple shards, this should probably change?
+    var masters = [];
+    _.each(get_topology().shards[0].servers, function(s) {
+        masters.push({
+            address: s.address
+        });
+    });
+    return masters;
+}
+
+
 //Exports
 exports.get_topology = get_topology;
 exports.update_cluster_info = update_cluster_info;
@@ -219,8 +216,5 @@
 exports.pretty_topology = pretty_topology;
 exports.rs_array_changes = rs_array_changes;
 exports.find_shard_index = find_shard_index;
-<<<<<<< HEAD
-exports.get_potential_masters = get_potential_masters;
-=======
 exports.get_cluster_info = get_cluster_info;
->>>>>>> 5484e741
+exports.get_potential_masters = get_potential_masters;