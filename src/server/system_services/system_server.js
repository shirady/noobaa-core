--- conflicted
+++ resolved
@@ -886,17 +886,10 @@
     }
 
     return system_store.make_changes({
-<<<<<<< HEAD
-        update: {
-            systems: [update]
-        }
-    })
-=======
             update: {
                 systems: [update]
             }
         })
->>>>>>> 3911bd5d
         .then(
             () => os_utils.reload_syslog_configuration(params)
         )
@@ -1068,10 +1061,6 @@
 exports.update_time_config = update_time_config;
 exports.set_maintenance_mode = set_maintenance_mode;
 exports.configure_remote_syslog = configure_remote_syslog;
-<<<<<<< HEAD
-//exports.read_maintenance_config = read_maintenance_config
-=======
 
 exports.upload_upgrade_package = upload_upgrade_package;
-exports.do_upgrade = do_upgrade;
->>>>>>> 3911bd5d
+exports.do_upgrade = do_upgrade;