--- conflicted
+++ resolved
@@ -47,14 +47,13 @@
             additionalProperties: true,
             properties: {}
         },
-<<<<<<< HEAD
         last_stats_report: {
-=======
+            format: 'idate'
+        },
         maintenance_mode: {
             // type: 'object',
             // additionalProperties: true,
             // properties: {}
->>>>>>> 0e3bb015
             format: 'idate'
         },
         // the DNS name or IP address used for the server
