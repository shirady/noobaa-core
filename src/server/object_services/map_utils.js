--- conflicted
+++ resolved
@@ -59,7 +59,6 @@
 
     return [_.first(sorted_spread_tiers)];
 }
-<<<<<<< HEAD
 
 
 function select_pool_type(spread_pools, tiering_pools_status) {
@@ -94,42 +93,6 @@
             mirror_status.cloud_pools : mirror_status.regular_pools;
     }
 
-=======
-
-
-function select_pool_type(spread_pools, tiering_pools_status) {
-    if (!_.get(spread_pools, 'length', 0)) {
-        throw new Error('select_pool_type:: There are no pools in tier spread_pools');
-    }
-
-    let mirror_status = {
-        regular_pools: [],
-        cloud_pools: [],
-        regular_pools_valid: false,
-        cloud_pools_valid: false,
-        picked_pools: []
-    };
-
-    let selected_pool_type = spread_pools[Math.max(_.random(_.get(spread_pools, 'length', 0) - 1), 0)];
-
-    let pools_partitions = _.partition(spread_pools,
-        pool => !pool.cloud_pool_info);
-    mirror_status.regular_pools = pools_partitions[0];
-    mirror_status.cloud_pools = pools_partitions[1];
-    mirror_status.regular_pools_valid = _.some(mirror_status.regular_pools,
-        pool => _.get(tiering_pools_status, `${pool.name}`, false));
-    mirror_status.cloud_pools_valid = _.some(mirror_status.cloud_pools,
-        pool => _.get(tiering_pools_status, `${pool.name}`, false));
-
-    if (_.get(selected_pool_type, 'cloud_pool_info', false)) {
-        mirror_status.picked_pools = mirror_status.regular_pools_valid ?
-            mirror_status.regular_pools : mirror_status.cloud_pools;
-    } else {
-        mirror_status.picked_pools = mirror_status.cloud_pools_valid ?
-            mirror_status.cloud_pools : mirror_status.regular_pools;
-    }
-
->>>>>>> 639bf203
     return mirror_status;
 }
 
@@ -140,33 +103,19 @@
         allocations: []
     };
 
-<<<<<<< HEAD
-    let any_cloud_allocations = _.every(decision_params.blocks_partitions.good_blocks,
-=======
     let only_on_premise_blocks = _.every(decision_params.blocks_partitions.good_blocks,
->>>>>>> 639bf203
             block => !block.node.is_cloud_node) &&
         _.every(decision_params.blocks_partitions.bad_blocks,
             block => !block.node.is_cloud_node);
 
-<<<<<<< HEAD
-    if (!any_cloud_allocations) {
-=======
     if (only_on_premise_blocks) {
->>>>>>> 639bf203
         if (_.get(decision_params.mirror_status, 'regular_pools_valid', false)) {
             spill_status.allocations = _.concat(spill_status.allocations,
                 decision_params.mirror_status.regular_pools);
         } else if (_.get(decision_params.mirror_status, 'cloud_pools_valid', false)) {
-<<<<<<< HEAD
-            if (_.get(decision_params.block_partitions, 'good_on_premise_blocks.length', 0)) {
-                spill_status.deletions = _.concat(spill_status.deletions,
-                    decision_params.block_partitions.good_on_premise_blocks);
-=======
             if (_.get(decision_params.blocks_partitions, 'good_on_premise_blocks.length', 0)) {
                 spill_status.deletions = _.concat(spill_status.deletions,
                     decision_params.blocks_partitions.good_on_premise_blocks);
->>>>>>> 639bf203
             }
             spill_status.allocations = _.concat(spill_status.allocations,
                 decision_params.mirror_status.cloud_pools);
@@ -182,7 +131,6 @@
 
     return spill_status;
 }
-<<<<<<< HEAD
 
 function _handle_over_spill(decision_params) {
     let spill_status = {
@@ -191,45 +139,21 @@
     };
 
     let current_weight = decision_params.current_weight;
-    let sorted_blocks = _.sortBy(_.get(decision_params, 'block_partitions.good_blocks', []), block => {
-        console.warn('JEN TIMESTAMP BLOCK', block, block._id.getTimestamp().getTime());
-=======
-
-function _handle_over_spill(decision_params) {
-    let spill_status = {
-        deletions: [],
-        allocations: []
-    };
-
-    let current_weight = decision_params.current_weight;
     let sorted_blocks = _.sortBy(_.get(decision_params, 'blocks_partitions.good_blocks', []), block => {
->>>>>>> 639bf203
         return block._id.getTimestamp().getTime();
     });
+
     _.forEach(sorted_blocks, block => {
         if (current_weight === decision_params.max_replicas) {
             return spill_status;
         }
 
-<<<<<<< HEAD
-        // We use max_replicas to support special chunks
-        let block_weight = block.node.is_cloud_node ? decision_params.max_replicas :
-            decision_params.placement_weights.on_premise_pool;
-
-        if (current_weight - block_weight >= decision_params.max_replicas) {
-=======
-    _.forEach(sorted_blocks, block => {
-        if (current_weight === decision_params.max_replicas) {
-            return spill_status;
-        }
-
         // We use max_replicas to support special chunks
         let block_weight = block.node.is_cloud_node ? decision_params.placement_weights.cloud_pool :
             decision_params.placement_weights.on_premise_pool;
 
         if (current_weight - block_weight >= decision_params.max_replicas) {
             current_weight -= block_weight;
->>>>>>> 639bf203
             spill_status.deletions.push(block);
         }
     });
@@ -302,14 +226,6 @@
     }
 
     function check_blocks_group(blocks, fragment) {
-<<<<<<< HEAD
-        const PLACEMENT_WEIGHTS = {
-            on_premise_pool: 1,
-            // We consider one replica in cloud valid for any policy
-            cloud_pool: tier.replicas
-        };
-=======
->>>>>>> 639bf203
         // This is the optimal maximum number of replicas that are required
         // Currently this is mainly used to special replica chunks which are allocated opportunistically
         let max_replicas;
@@ -382,12 +298,8 @@
             let is_cloud_allocation = _.every(spill_status.allocations, pool => pool.cloud_pool_info);
             let num_missing = Math.max(0, max_replicas - num_good);
             // These are the minimum required replicas, which are a must to have for the chunk
-<<<<<<< HEAD
-            let min_replicas = is_cloud_allocation ? 1 : Math.max(0, Math.min(max_replicas, tier.replicas) - num_good);
-=======
             let min_replicas = is_cloud_allocation ? (max_replicas / PLACEMENT_WEIGHTS.cloud_pool) :
                 Math.max(0, tier.replicas - num_good);
->>>>>>> 639bf203
             // Notice that we push the minimum required replicas in higher priority
             // This is done in order to insure that we will allocate them before the additional replicas
             _.times(min_replicas, () => allocations.push(_.clone(alloc)));
@@ -416,18 +328,13 @@
         unused_blocks = _.concat(unused_blocks, blocks_partition[1]);
         used_blocks = _.concat(used_blocks, blocks_partition[0]);
 
-<<<<<<< HEAD
-        num_accessible += check_blocks_group(blocks_partition[0], f); //{
-=======
         num_accessible += check_blocks_group(blocks_partition[0], f);
->>>>>>> 639bf203
 
         if (!num_accessible) {
             chunk_accessible = false;
         }
     });
 
-    console.warn('JEN THIS IS THE END RESULT:', allocations, deletions, chunk_accessible);
     return {
         allocations: allocations,
         deletions: deletions,
