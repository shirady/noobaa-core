#!/bin/sh

# default - clean build
CLEAN=true;
SYSTEM="demo"
ADDRESS="http://127.0.0.1:5001"
ACCESS_KEY="123"
SECRET_KEY="abc"
<<<<<<< HEAD
SYSTEM_ID="0"
=======

>>>>>>> 09508805
#extract parms
while [[ $# > 0 ]]; do
  key=$(echo $1 | sed "s:\(.*\)=.*:\1:")
  case $key in
      --system_id)
      SYSTEM_ID=$(echo $1 | sed "s:.*=\(.*\):\1:")
      ;;
      --clean)
      CLEAN=$(echo $1 | sed "s:.*=\(.*\):\1:")
      ;;
      --system)
      SYSTEM=$(echo $1 | sed "s:.*=\(.*\):\1:")
      ;;
      --address)
      ADDRESS=$(echo $1 | sed "s:.*=\(.*\):\1:")
      ;;
    --access_key)
      ACCESS_KEY=$(echo $1 | sed "s:.*=\(.*\):\1:")
      ;;
    --secret_key)
      SECRET_KEY=$(echo $1 | sed "s:.*=\(.*\):\1:")
      ;;
    *)
      usage
      # unknown option
      ;;
  esac
  shift
done

echo "SYSTEM:$SYSTEM"
echo "CLEAN BUILD:$CLEAN"
echo "ADDRESS:$ADDRESS"
echo "ACCESS_KEY:$ACCESS_KEY"
echo "SECRET_KEY:$SECRET_KEY"

if [ "$CLEAN" = true ] ; then
        echo "delete old files"
        rm -rf build/windows
        mkdir build/windows
        cd build/windows
        mkdir ./ssl/
        echo "copy files"
        cp ../../images/noobaa_icon24.ico .
        cp ../../src/deploy/7za.exe .
        #no longer needed with new openssl
        #cp ../../src/deploy/lib*.dll .
        #cp ../../src/deploy/ssl*.dll .
        curl -L http://nodejs.org/dist/v0.10.33/openssl-cli.exe > openssl.exe
        cp ../../src/deploy/openssl.cnf  ./ssl/
        cp ../../src/deploy/wget.exe  .
        cp ../../src/deploy/NooBaa_Agent_wd.exe .
        cp ../../package.json .
        cp ../../config.js .

        mkdir ./src/
        cp -R ../../src/agent ./src/
        cp -R ../../src/util ./src/
        cp -R ../../src/rpc ./src/
        cp -R ../../src/api ./src/
        echo "npm install"
        #remove irrelevant packages
        #TODO: create new package for that matter
        sed -i '' '/atom-shell/d' package.json
        sed -i '' '/gulp/d' package.json
        sed -i '' '/bower/d' package.json
        sed -i '' '/bootstrap/d' package.json
        sed -i '' '/browserify"/d' package.json
        sed -i '' '/rebuild/d' package.json
        sed -i '' '/nodetime/d' package.json
        sed -i '' '/newrelic/d' package.json



        pwd
        npm install -dd
        curl -L http://nodejs.org/dist/v0.10.32/node.exe > node.exe
        rm -rf ./node_modules/noobaa-util/node_modules/gulp*
        rm -rf ./node_modules/noobaa-util/node_modules/node-gyp*

        #No need for atom for now. Keep it for future use?!
        #echo "Downloading atom-shell for windows"
        #curl -L https://github.com/atom/atom-shell/releases/download/v0.17.1/atom-shell-v0.17.1-win32-ia32.zip > atom-shell.zip
        #unzip atom-shell.zip -d atom-shell
        #echo "create update.tar"
        #tar -cvf update_agent.tar ./atom-shell ./node_modules ./src ./config.js ./package.json ./agent_conf.json
else
    cd build/windows
fi

echo "create agent conf"
echo '{' > agent_conf.json
echo '    "dbg_log_level": 2,' >> agent_conf.json
echo '    "address": "'"$ADDRESS"'",' >> agent_conf.json
echo '    "system": "'"$SYSTEM"'",' >> agent_conf.json
echo '    "tier": "nodes",' >> agent_conf.json
echo '    "prod": "true",' >> agent_conf.json
echo '    "bucket": "files",' >> agent_conf.json
echo '    "root_path": "./agent_storage/",' >> agent_conf.json
echo '    "access_key":"'"$ACCESS_KEY"'",' >> agent_conf.json
echo '    "secret_key":"'"$SECRET_KEY"'"' >> agent_conf.json
echo '}' >> agent_conf.json

<<<<<<< HEAD

cat agent_conf.json

=======
>>>>>>> 09508805
echo "make installer"
pwd

cp ../../src/deploy/atom_agent_win.nsi ../../src/deploy/atom_agent_win.bak
sed -i '' "s/<SYSTEM_ID>/$SYSTEM_ID/g" ../../src/deploy/atom_agent_win.nsi

# update our own distribution file to use the provided system. Don't commit init_agent with this parameters.

sed -i '' "s/<SYSTEM_ID>/$SYSTEM_ID/g" ../../src/deploy/init_agent.bat


makensis -NOCD ../../src/deploy/atom_agent_win.nsi

mv ../../src/deploy/atom_agent_win.bak ../../src/deploy/atom_agent_win.nsi

echo "uploading to S3"
#sudo cp noobaa-setup.exe /Users/eran/Downloads

s3cmd -P put noobaa-setup.exe s3://noobaa-core/systems/$SYSTEM_ID/noobaa-setup.exe<|MERGE_RESOLUTION|>--- conflicted
+++ resolved
@@ -6,11 +6,7 @@
 ADDRESS="http://127.0.0.1:5001"
 ACCESS_KEY="123"
 SECRET_KEY="abc"
-<<<<<<< HEAD
 SYSTEM_ID="0"
-=======
-
->>>>>>> 09508805
 #extract parms
 while [[ $# > 0 ]]; do
   key=$(echo $1 | sed "s:\(.*\)=.*:\1:")
@@ -114,12 +110,7 @@
 echo '    "secret_key":"'"$SECRET_KEY"'"' >> agent_conf.json
 echo '}' >> agent_conf.json
 
-<<<<<<< HEAD
 
-cat agent_conf.json
-
-=======
->>>>>>> 09508805
 echo "make installer"
 pwd
 
