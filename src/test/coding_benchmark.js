--- conflicted
+++ resolved
@@ -127,21 +127,12 @@
 
     function test_coding() {
         var CoalesceStream = require("../util/coalesce_stream");
-<<<<<<< HEAD
         var native_core = require("../util/native_core")();
         var dedup_chunker = new native_core.DedupChunker({
             tpool: new native_core.ThreadPool(1)
         }, new native_core.DedupConfig({}));
+        var object_coding_tpool = new native_util.ThreadPool(2);
         var object_coding = new native_core.ObjectCoding({
-            tpool: new native_core.ThreadPool(2),
-=======
-        var native_util = require("bindings")("native_util.node");
-        var dedup_chunker = new native_util.DedupChunker({
-            tpool: new native_util.ThreadPool(1)
-        });
-        var object_coding_tpool = new native_util.ThreadPool(2);
-        var object_coding = new native_util.ObjectCoding({
->>>>>>> 7a4c09e0
             digest_type: 'sha384',
             compress_type: 'snappy',
             cipher_type: 'aes-256-gcm',
