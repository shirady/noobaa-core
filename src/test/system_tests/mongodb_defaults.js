--- conflicted
+++ resolved
@@ -9,8 +9,7 @@
 db.datachunks.remove({});
 db.objectparts.remove({});
 db.objectmds.remove({});
-<<<<<<< HEAD
-db.tiers.update({
+db.tiers.update({name: {$nin:[/files#.*/]}} ,{$set:{pool: db.pools.find({name:'default_pool'})[0]._id}});
     name: {
         $nin: [/files#.*/]
     }
@@ -41,13 +40,6 @@
         $ne: 'files'
     }
 });
-=======
-db.tiers.update({name: {$nin:[/files#.*/]}} ,{$set:{pool: db.pools.find({name:'default_pool'})[0]._id}}, { multi: true });
-db.pools.remove( { name : { $ne: 'default_pool' } } );
-db.tiers.remove( { name : { $nin:[/files#.*/]} } );
-db.tieringpolicies.remove( { name : { $nin:[/files#.*/]} } );
-db.buckets.remove( { name : { $ne: 'files' } } );
->>>>>>> f4ee3211
 // We assign all of the nodes to the default_pool, because we've removed all of the pools
 db.nodes.update({}, {
     $set: {
